package com.highmobility.hmkit;

import android.util.Log;

<<<<<<< HEAD
import com.highmobility.utils.Bytes;
import com.highmobility.crypto.AccessCertificate;
=======
>>>>>>> f0b563bc
import com.highmobility.btcore.HMBTCoreInterface;
import com.highmobility.btcore.HMDevice;
import com.highmobility.crypto.AccessCertificate;
import com.highmobility.crypto.Crypto;
import com.highmobility.utils.ByteUtils;
import com.highmobility.value.Bytes;
import com.highmobility.value.Signature;

import java.security.SecureRandom;

/**
 * Created by ttiganik on 03/08/16.
 */
class BTCoreInterface implements HMBTCoreInterface {
    static final String TAG = "HMBTCoreInterface";
    Manager manager;

    BTCoreInterface(Manager manager) {
        this.manager = manager;
    }

    @Override
    public int HMBTHalInit() {
        return 0;
    }

    @Override
    public int HMBTHalScanStart() {
        // ignored, controlled by the user
        return 0;
    }

    @Override
    public int HMBTHalScanStop() {
        // ignored, controlled by the user
        return 0;
    }

    @Override
    public int HMBTHalAdvertisementStart(byte[] issuer, byte[] appID) {
        // ignored, controlled by the user
        manager.getBroadcaster().issuer = issuer;
        manager.getBroadcaster().appId = appID;
        return 0;
    }

    @Override
    public int HMBTHalAdvertisementStop() {
        // ignored, controlled by the user
        return 0;
    }

    @Override
    public int HMBTHalConnect(byte[] mac) {
        manager.getScanner().connect(mac);
        return 0;
    }

    @Override
    public int HMBTHalDisconnect(byte[] mac) {
        Log.d(TAG, new Object() {
        }.getClass().getEnclosingMethod().getName());
        manager.getScanner().disconnect(mac);
        return 0;
    }

    @Override
    public int HMBTHalServiceDiscovery(byte[] mac) {
        manager.getScanner().startServiceDiscovery(mac);
        return 0;
    }

    @Override
    public int HMBTHalWriteData(byte[] mac, int length, byte[] data, int characteristic) {
        if (manager.getBroadcaster().writeData(mac, data, characteristic) == false) {
            if (manager.getScanner().writeData(mac, data, characteristic) == false) {
                return 1;
            }
        }

        return 0;
    }

    @Override
    public int HMBTHalReadData(byte[] mac, int offset, int characteristic) {
        return manager.getScanner().readValue(mac, characteristic) == true ? 0 : 1;
    }

    @Override
    public int HMBTHalTelematicsSendData(byte[] issuer, byte[] serial, int length, byte[] data) {
        manager.telematics.onTelematicsCommandEncrypted(serial, issuer, data);
        return 0;
    }

    @Override
    public int HMPersistenceHalgetSerial(byte[] serial) {
        copyBytes(manager.getDeviceCertificate().getSerial(), serial);
        return 0;
    }

    @Override
    public int HMPersistenceHalgetLocalPublicKey(byte[] publicKey) {
        copyBytes(manager.getDeviceCertificate().getPublicKey(), publicKey);
        return 0;
    }

    @Override
    public int HMPersistenceHalgetLocalPrivateKey(byte[] privateKey) {
        copyBytes(manager.privateKey, privateKey);
        return 0;
    }

    @Override
    public int HMPersistenceHalgetDeviceCertificate(byte[] cert) {
        copyBytes(manager.getDeviceCertificate().getBytes(), cert);
        return 0;
    }

    @Override
    public int HMPersistenceHalgetCaPublicKey(byte[] publicKey) {
        copyBytes(manager.caPublicKey, publicKey);
        return 0;
    }

    @Override
    public int HMPersistenceHalgetOEMCaPublicKey(byte[] publicKey) {
        copyBytes(manager.caPublicKey, publicKey);
        return 0;
    }

    @Override
    public int HMPersistenceHaladdPublicKey(byte[] serial, byte[] cert, int size) {
        AccessCertificate certificate = new AccessCertificate(new Bytes(trimmedBytes(cert, size)));

        if (Manager.loggingLevel.getValue() >= Manager.LoggingLevel.ALL.getValue())
            Log.d(TAG, "HMPersistenceHaladdPublicKey: " + ByteUtils.hexFromBytes(serial));

        int errorCode = manager.storage.storeCertificate(certificate).getValue();
        if (errorCode != 0) {
            if (Manager.loggingLevel.getValue() >= Manager.LoggingLevel.DEBUG.getValue())
                Log.d(TAG, "Cant register certificate " + ByteUtils.hexFromBytes(serial) + ": " +
                        errorCode);
        }

        if (Manager.loggingLevel.getValue() >= Manager.LoggingLevel.ALL.getValue())
            Log.d(TAG, "HMPersistenceHaladdPublicKey: " + ByteUtils.hexFromBytes(serial));

        return 0;
    }

    @Override
    public int HMPersistenceHalgetPublicKey(byte[] serial, byte[] cert, int[] size) {
        AccessCertificate certificate = manager.storage.certWithGainingSerial(serial);

        if (certificate == null) {
            if (Manager.loggingLevel.getValue() >= Manager.LoggingLevel.DEBUG.getValue())
                Log.d(TAG, "No registered cert with gaining serial " + ByteUtils.hexFromBytes
                        (serial));
            return 1;
        }

        copyBytes(certificate.getBytes(), cert);
        size[0] = certificate.getBytes().getLength();

        return 0;
    }

    @Override
    public int HMPersistenceHalgetPublicKeyByIndex(int index, byte[] cert, int[] size) {
        AccessCertificate[] certificates = manager.storage.getCertificatesWithProvidingSerial
                (manager.getDeviceCertificate().getSerial().getByteArray());

        if (certificates.length >= index) {
            AccessCertificate certificate = certificates[index];
            copyBytes(certificate.getBytes(), cert);
            size[0] = certificate.getBytes().getLength();
            return 0;
        }

        if (Manager.loggingLevel.getValue() >= Manager.LoggingLevel.DEBUG.getValue())
            Log.d(TAG, "No registered cert for index " + index);

        return 1;
    }

    @Override
    public int HMPersistenceHalgetPublicKeyCount(int[] count) {
        int certCount = manager.storage.getCertificatesWithProvidingSerial(manager
                .getDeviceCertificate().getSerial().getByteArray()).length;
        if (Manager.loggingLevel.getValue() >= Manager.LoggingLevel.ALL.getValue())
            Log.d(TAG, "HMPersistenceHalgetPublicKeyCount " + certCount);
        count[0] = certCount;
        return 0;
    }

    @Override
    public int HMPersistenceHalremovePublicKey(byte[] serial) {
        if (manager.storage.deleteCertificateWithGainingSerial(serial)) {
            if (Manager.loggingLevel.getValue() >= Manager.LoggingLevel.ALL.getValue())
                Log.d(TAG, "HMPersistenceHalremovePublicKey success");

            return 0;
        } else {
            if (Manager.loggingLevel.getValue() >= Manager.LoggingLevel.ALL.getValue())
                Log.d(TAG, "HMPersistenceHalremovePublicKey failure");

            return 1;
        }
    }

    @Override
    public int HMPersistenceHaladdStoredCertificate(byte[] cert, int size) {
        AccessCertificate certificate = new AccessCertificate(new Bytes(cert));

        int errorCode = manager.storage.storeCertificate(certificate).getValue();
        if (errorCode != 0) {
            if (Manager.loggingLevel.getValue() >= Manager.LoggingLevel.DEBUG.getValue())
                Log.d(TAG, "Cant store certificate: " + errorCode);
        } else {
            if (Manager.loggingLevel.getValue() >= Manager.LoggingLevel.ALL.getValue())
                Log.d(TAG, "HMPersistenceHaladdStoredCertificate " + certificate.getGainerSerial
                        () + " success");
        }

        return 0;
    }

    @Override
    public int HMPersistenceHalgetStoredCertificate(byte[] serial, byte[] cert, int[] size) {
        AccessCertificate[] storedCerts = manager.storage.getCertificatesWithoutProvidingSerial
                (manager.getDeviceCertificate().getSerial().getByteArray());

        for (AccessCertificate storedCert : storedCerts) {
            if (storedCert.getProviderSerial().equals(serial)) {
                copyBytes(storedCert.getBytes(), cert);
                size[0] = storedCert.getBytes().getLength();
                if (Manager.loggingLevel.getValue() >= Manager.LoggingLevel.DEBUG.getValue())
                    Log.d(Broadcaster.TAG, "Returned stored cert for serial " + serial);
                return 0;
            }
        }

        if (Manager.loggingLevel.getValue() >= Manager.LoggingLevel.DEBUG.getValue())
            Log.d(Broadcaster.TAG, "No stored cert for serial " + serial);

        return 1;
    }

    @Override
    public int HMPersistenceHaleraseStoredCertificate(byte[] serial) {
        AccessCertificate[] storedCerts = manager.storage.getCertificatesWithoutProvidingSerial
                (manager.getDeviceCertificate().getSerial().getByteArray());

        for (AccessCertificate cert : storedCerts) {
            if (cert.getProviderSerial().equals(serial)) {
                if (manager.storage.deleteCertificate(cert.getGainerSerial().getByteArray(), cert
                        .getProviderSerial().getByteArray())) {
                    if (Manager.loggingLevel.getValue() >= Manager.LoggingLevel.ALL.getValue())
                        Log.d(Broadcaster.TAG, "Erased stored cert for serial " + ByteUtils
                                .hexFromBytes(serial));

                    return 0;
                } else {
                    if (Manager.loggingLevel.getValue() >= Manager.LoggingLevel.DEBUG.getValue())
                        Log.d(Broadcaster.TAG, "Could not erase cert for serial " + ByteUtils
                                .hexFromBytes(serial));
                    return 1;
                }
            }
        }
        if (Manager.loggingLevel.getValue() >= Manager.LoggingLevel.DEBUG.getValue())
            Log.d(Broadcaster.TAG, "No cert to erase for serial " + ByteUtils.hexFromBytes(serial));

        return 1;
    }

    @Override
    public void HMApiCallbackEnteredProximity(HMDevice device) {
        if (Manager.loggingLevel.getValue() >= Manager.LoggingLevel.ALL.getValue())
            Log.d(Broadcaster.TAG, "HMCtwEnteredProximity");

        // this means core has finished identification of the broadcaster (might me authenticated
        // or not) - show broadcaster info on screen
        // always update the broadcaster with this, auth state might have changed later with this
        // callback as well
        if (manager.getBroadcaster().didResolveDevice(device) == false) {
            manager.getScanner().didResolveDevice(device);
        }
    }

    @Override
    public void HMApiCallbackExitedProximity(HMDevice device) {
        if (Manager.loggingLevel.getValue() >= Manager.LoggingLevel.ALL.getValue())
            Log.d(Broadcaster.TAG, "HMCtwExitedProximity");

        if (manager.getBroadcaster().deviceExitedProximity(device) == false) {
            manager.getScanner().deviceExitedProximity(device.getMac());
        }
    }

    @Override
    public void HMApiCallbackCustomCommandIncoming(HMDevice device, byte[] data, int length) {
        if (manager.getBroadcaster().onCommandReceived(device, trimmedBytes(data, length)) ==
                false) {
            manager.getScanner().onCommandReceived(device, trimmedBytes(data, length));
        }
    }

    @Override
    public void HMApiCallbackCustomCommandResponse(HMDevice device, byte[] data, int length) {
        byte[] trimmedBytes = trimmedBytes(data, length);
        if (manager.getBroadcaster().onCommandResponseReceived(device, trimmedBytes) == false) {
            manager.getScanner().onCommandResponseReceived(device, trimmedBytes);
        }
    }

    @Override
    public int HMApiCallbackGetDeviceCertificateFailed(HMDevice device, byte[] nonce) {
        Log.d(TAG, "HMApiCallbackGetDeviceCertificateFailed ");
<<<<<<< HEAD
        // should ask the CA for the signature for the nonce
        // return false getting the sig start failed
        // return true started acquiring signature
        return 0;
=======
        // should ask for CA sig for the nonce
        // if ret false getting the sig start failed
        // if ret true started acquiring signature

        byte[] CaPrivKey = new byte[]{0x1B, (byte) 0x85, (byte) 0x93, (byte) 0xD0, 0x47, (byte)
                0x8B, (byte) 0x90, 0x17, (byte) 0xC2, 0x42, 0x72, 0x56, (byte) 0xAA, (byte) 0xEE,
                0x25, (byte) 0xFF, (byte) 0x8A, 0x4E, 0x20, (byte) 0xEC, 0x66, 0x11, (byte) 0xAF,
                (byte) 0xE3, 0x1D, 0x52, (byte) 0xB3, 0x2C, (byte) 0xE0, (byte) 0xBE, (byte)
                0xCC, (byte) 0xA2};
        Signature signature = Crypto.sign(nonce, CaPrivKey);

        manager.core.HMBTCoreSendReadDeviceCertificate(manager.coreInterface, device.getMac(),
                nonce, signature.getByteArray());
        return 1;
>>>>>>> f0b563bc
    }

    @Override
    public int HMApiCallbackPairingRequested(HMDevice device) {
        return manager.getBroadcaster().didReceivePairingRequest(device);
    }

    @Override
    public void HMApiCallbackTelematicsCommandIncoming(HMDevice device, int id, int length,
                                                       byte[] data) {
        manager.telematics.onTelematicsResponseDecrypted(device.getSerial(), (byte) id,
                trimmedBytes(data, length));
    }

    @Override
    public void HMCryptoHalGenerateNonce(byte[] nonce) {
        SecureRandom random = new SecureRandom();
        random.nextBytes(nonce);
    }

    void copyBytes(byte[] from, byte[] to) {
        for (int i = 0; i < from.length; i++) {
            to[i] = from[i];
        }
    }

    void copyBytes(Bytes fromBytes, byte[] to) {
        copyBytes(fromBytes.getByteArray(), to);
    }

    byte[] trimmedBytes(byte[] bytes, int length) {
        if (bytes.length == length) return bytes;

        byte[] trimmedBytes = new byte[length];

        for (int i = 0; i < length; i++) {
            trimmedBytes[i] = bytes[i];
        }

        return trimmedBytes;
    }
}


<|MERGE_RESOLUTION|>--- conflicted
+++ resolved
@@ -2,11 +2,6 @@
 
 import android.util.Log;
 
-<<<<<<< HEAD
-import com.highmobility.utils.Bytes;
-import com.highmobility.crypto.AccessCertificate;
-=======
->>>>>>> f0b563bc
 import com.highmobility.btcore.HMBTCoreInterface;
 import com.highmobility.btcore.HMDevice;
 import com.highmobility.crypto.AccessCertificate;
@@ -326,27 +321,10 @@
     @Override
     public int HMApiCallbackGetDeviceCertificateFailed(HMDevice device, byte[] nonce) {
         Log.d(TAG, "HMApiCallbackGetDeviceCertificateFailed ");
-<<<<<<< HEAD
         // should ask the CA for the signature for the nonce
         // return false getting the sig start failed
         // return true started acquiring signature
         return 0;
-=======
-        // should ask for CA sig for the nonce
-        // if ret false getting the sig start failed
-        // if ret true started acquiring signature
-
-        byte[] CaPrivKey = new byte[]{0x1B, (byte) 0x85, (byte) 0x93, (byte) 0xD0, 0x47, (byte)
-                0x8B, (byte) 0x90, 0x17, (byte) 0xC2, 0x42, 0x72, 0x56, (byte) 0xAA, (byte) 0xEE,
-                0x25, (byte) 0xFF, (byte) 0x8A, 0x4E, 0x20, (byte) 0xEC, 0x66, 0x11, (byte) 0xAF,
-                (byte) 0xE3, 0x1D, 0x52, (byte) 0xB3, 0x2C, (byte) 0xE0, (byte) 0xBE, (byte)
-                0xCC, (byte) 0xA2};
-        Signature signature = Crypto.sign(nonce, CaPrivKey);
-
-        manager.core.HMBTCoreSendReadDeviceCertificate(manager.coreInterface, device.getMac(),
-                nonce, signature.getByteArray());
-        return 1;
->>>>>>> f0b563bc
     }
 
     @Override

--- conflicted
+++ resolved
@@ -116,21 +116,16 @@
      * @param certificate The broadcaster certificate.
      * @param privateKey  32 byte private key with elliptic curve Prime 256v1.
      * @param caPublicKey 64 byte public key of the Certificate Authority.
-     * @param context     the application context
+     * @param ctx     the application context
      * @throws IllegalArgumentException if the parameters are invalid.
      * @throws IllegalStateException if the manager is still initialized and connected to links.
      */
     public void initialize(DeviceCertificate certificate,
                            byte[] privateKey,
                            byte[] caPublicKey,
-                           Context context) throws IllegalArgumentException, IllegalStateException {
+                           Context ctx) throws IllegalArgumentException, IllegalStateException {
         if (this.context != null) {
-<<<<<<< HEAD
             terminate();
-=======
-            throw new IllegalStateException("HMKit is already initialized. Call terminate() first" +
-                    ".");
->>>>>>> a07dd10e
         }
 
         if (privateKey == null
@@ -141,7 +136,7 @@
             throw new IllegalArgumentException("HMKit initialization parameters are invalid.");
         }
 
-        this.context = context;
+        this.context = ctx.getApplicationContext();
         ble = new SharedBle(context);
         storage = new Storage(context);
         webService = new WebService(context);
@@ -189,20 +184,15 @@
 
     /**
      * Call this function when the SDK is not used anymore - for instance when killing the app.
-<<<<<<< HEAD
      * It clears all the internal processes, unregisters all BroadcastReceivers and enables
      * re-initializing the SDK with new certificates.
      * <p>
      * Terminate will fail if a connected link still exists. Disconnect all the links before
      * terminating the SDK.
      * <p>
-=======
-     * It clears all the internal processes and unregisters all BroadcastReceivers.
-     *
->>>>>>> a07dd10e
      * Stored certificates are not deleted.
      *
-     * @throws IllegalStateException when there are still links connected.
+     * @throws IllegalStateException when there are links still connected.
      */
     public void terminate() throws IllegalStateException {
         if (context == null) return; // already not initialized
@@ -293,11 +283,7 @@
      *
      * @param accessToken The token that is used to download the certificates
      * @param callback    A {@link DownloadCallback} object that is invoked after the download is
-<<<<<<< HEAD
      *                    finished or failed
-=======
-     *                   finished or failed
->>>>>>> a07dd10e
      * @throws IllegalStateException when SDK is not initialized
      */
     public void downloadCertificate(String accessToken,

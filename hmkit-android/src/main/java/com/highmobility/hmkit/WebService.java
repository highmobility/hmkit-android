package com.highmobility.hmkit;

import android.content.Context;
import android.net.Uri;

import com.android.volley.AuthFailureError;
import com.android.volley.Request;
import com.android.volley.RequestQueue;
import com.android.volley.Response;
import com.android.volley.toolbox.JsonObjectRequest;
import com.android.volley.toolbox.JsonRequest;
import com.android.volley.toolbox.Volley;
import com.highmobility.crypto.Crypto;
import com.highmobility.crypto.value.DeviceSerial;
import com.highmobility.crypto.value.Issuer;
import com.highmobility.crypto.value.PrivateKey;
import com.highmobility.value.Bytes;

import org.json.JSONException;
import org.json.JSONObject;

import java.net.URLDecoder;
import java.util.HashMap;
import java.util.Map;

import javax.annotation.Nullable;

class WebService {
    private static final String defaultUrl = "https://sandbox.api.high-mobility.com";
    private static final String testUrl = defaultUrl;
    private static final String hmxvUrl = "https://api.high-mobility.com";
    private static final String apiUrl = "/v1";
    
    private static final byte[] testIssuer = new byte[]{ 0x74, 0x65, 0x73, 0x74 };
    private static final byte[] xvIssuer = new byte[]{ 0x78, 0x76, 0x68, 0x6D };

    private static String baseUrl;
    private final RequestQueue queue;

    WebService(Context context, Issuer issuer, @Nullable String customUrl) {
        // ignoreSslErrors();
        queue = Volley.newRequestQueue(context);
        setIssuer(issuer, customUrl);
    }

    void setIssuer(Issuer issuer, @Nullable String customUrl) {
        if (customUrl != null) {
            baseUrl = customUrl;
        } else if (issuer.equals(testIssuer)) {
            baseUrl = testUrl;
        } else if (issuer.equals(xvIssuer)) {
            baseUrl = hmxvUrl;
        } else baseUrl = defaultUrl;

        baseUrl += apiUrl;
    }

    void requestAccessCertificate(String accessToken,
                                  PrivateKey privateKey,
                                  DeviceSerial serialNumber,
                                  final Response.Listener<JSONObject> response,
                                  Response.ErrorListener error) throws IllegalArgumentException {
<<<<<<< HEAD

        String url = telematicsUrl + "/access_certificates";
        Bytes accessTokenBytes = new Bytes(accessToken.getBytes());
        String signature = Crypto.sign(accessTokenBytes, privateKey).getBase64();

        Uri uri = Uri.parse(url)
                .buildUpon()
                .appendQueryParameter("serial_number", serialNumber.getHex())
                .appendQueryParameter("access_token", accessToken)
                .appendQueryParameter("signature", signature)
                .build();
=======
        String url = baseUrl + "/access_certificates";
>>>>>>> 1e0a6beb

        // headers
        final Map<String, String> headers = new HashMap<>(1);
        headers.put("Content-Type", "application/json");

        JsonObjectRequest request = new JsonObjectRequest(Request.Method.POST, uri.toString(),
                null, new Response.Listener<JSONObject>() {
            @Override
            public void onResponse(JSONObject jsonObject) {
                if (HMKit.loggingLevel.getValue() >= HMLog.Level.DEBUG.getValue()) {
                    try {
                        HMLog.d("response " + jsonObject.toString(2));
                    } catch (JSONException e) {
                        e.printStackTrace();
                    }
                }
                response.onResponse(jsonObject);
            }
        }, error) {
            @Override
            public Map<String, String> getHeaders() {
                return headers;
            }
        };

        queueRequest(request);
    }

    void sendTelematicsCommand(Bytes command, DeviceSerial serial, Issuer issuer, final Response
            .Listener<JSONObject> response, Response.ErrorListener error) {
<<<<<<< HEAD
        String url = telematicsUrl + "/telematics_commands";
=======
        String url = baseUrl + "/telematics_commands";
        // headers
>>>>>>> 1e0a6beb
        final Map<String, String> headers = new HashMap<>(1);

        // headers
        headers.put("Content-Type", "application/json");

        Uri uri = Uri.parse(url)
                .buildUpon()
                .appendQueryParameter("serial_number", serial.getHex())
                .appendQueryParameter("issuer", issuer.getHex())
                .appendQueryParameter("data", command.getBase64())
                .build();

        JsonObjectRequest request = new JsonObjectRequest(Request.Method.POST, uri.toString(),
                null, new Response.Listener<JSONObject>() {
            @Override
            public void onResponse(JSONObject jsonObject) {
                if (HMKit.loggingLevel.getValue() >= HMLog.Level.DEBUG.getValue()) {
                    try {
                        HMLog.d("response " + jsonObject.toString(2));
                    } catch (JSONException e) {
                        e.printStackTrace();
                    }
                }

                response.onResponse(jsonObject);
            }
        }, error) {
            @Override
            public Map<String, String> getHeaders() {
                return headers;
            }
        };

        queueRequest(request);
    }

    void getNonce(DeviceSerial serial, final Response.Listener<JSONObject> response, Response
            .ErrorListener error) {
        String url = baseUrl + "/nonces";

        // headers
        final Map<String, String> headers = new HashMap<>(1);
        headers.put("Content-Type", "application/json");

        // query
        Uri uri = Uri.parse(url)
                .buildUpon()
                .appendQueryParameter("serial_number", serial.getHex())
                .build();

        JsonObjectRequest request = new JsonObjectRequest(Request.Method.POST, uri.toString(),
                null, new Response.Listener<JSONObject>() {
            @Override
            public void onResponse(JSONObject jsonObject) {
                if (HMKit.loggingLevel.getValue() >= HMLog.Level.DEBUG.getValue()) {
                    try {
                        HMLog.d("response " + jsonObject.toString(2));
                    } catch (JSONException e) {
                        e.printStackTrace();
                    }
                }

                response.onResponse(jsonObject);
            }
        }, error) {
            @Override
            public Map<String, String> getHeaders() {
                return headers;
            }
        };

        queueRequest(request);
    }

    private void queueRequest(JsonObjectRequest request) {
        request.setTag(this);
        printRequest(request);
        queue.add(request);
    }

    void cancelAllRequests() {
        queue.cancelAll(this);
    }

    private static void printRequest(JsonRequest request) {
        if (HMKit.loggingLevel.getValue() < HMLog.Level.DEBUG.getValue()) return;
        try {
            byte[] body = request.getBody();
            String bodyString = body != null ? "\n" + new String(request.getBody()) : "";
            JSONObject headers = new JSONObject(request.getHeaders());
            String decodedUrl = URLDecoder.decode(request.getUrl(), "ASCII");
            HMLog.d(decodedUrl + "\n" + headers.toString(2) + bodyString);
        } catch (Exception e) {
            e.printStackTrace();
        }
    }
}<|MERGE_RESOLUTION|>--- conflicted
+++ resolved
@@ -3,7 +3,6 @@
 import android.content.Context;
 import android.net.Uri;
 
-import com.android.volley.AuthFailureError;
 import com.android.volley.Request;
 import com.android.volley.RequestQueue;
 import com.android.volley.Response;
@@ -34,7 +33,7 @@
     private static final byte[] testIssuer = new byte[]{ 0x74, 0x65, 0x73, 0x74 };
     private static final byte[] xvIssuer = new byte[]{ 0x78, 0x76, 0x68, 0x6D };
 
-    private static String baseUrl;
+    private String baseUrl;
     private final RequestQueue queue;
 
     WebService(Context context, Issuer issuer, @Nullable String customUrl) {
@@ -50,7 +49,9 @@
             baseUrl = testUrl;
         } else if (issuer.equals(xvIssuer)) {
             baseUrl = hmxvUrl;
-        } else baseUrl = defaultUrl;
+        } else {
+            baseUrl = defaultUrl;
+        }
 
         baseUrl += apiUrl;
     }
@@ -60,9 +61,7 @@
                                   DeviceSerial serialNumber,
                                   final Response.Listener<JSONObject> response,
                                   Response.ErrorListener error) throws IllegalArgumentException {
-<<<<<<< HEAD
-
-        String url = telematicsUrl + "/access_certificates";
+        String url = baseUrl + "/access_certificates";
         Bytes accessTokenBytes = new Bytes(accessToken.getBytes());
         String signature = Crypto.sign(accessTokenBytes, privateKey).getBase64();
 
@@ -72,9 +71,7 @@
                 .appendQueryParameter("access_token", accessToken)
                 .appendQueryParameter("signature", signature)
                 .build();
-=======
-        String url = baseUrl + "/access_certificates";
->>>>>>> 1e0a6beb
+
 
         // headers
         final Map<String, String> headers = new HashMap<>(1);
@@ -105,15 +102,9 @@
 
     void sendTelematicsCommand(Bytes command, DeviceSerial serial, Issuer issuer, final Response
             .Listener<JSONObject> response, Response.ErrorListener error) {
-<<<<<<< HEAD
-        String url = telematicsUrl + "/telematics_commands";
-=======
         String url = baseUrl + "/telematics_commands";
         // headers
->>>>>>> 1e0a6beb
         final Map<String, String> headers = new HashMap<>(1);
-
-        // headers
         headers.put("Content-Type", "application/json");
 
         Uri uri = Uri.parse(url)

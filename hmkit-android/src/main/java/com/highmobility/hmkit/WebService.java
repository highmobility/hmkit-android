--- conflicted
+++ resolved
@@ -60,7 +60,7 @@
                                   Response.ErrorListener error) throws IllegalArgumentException {
         String url = baseUrl + "/access_certificates";
         Bytes accessTokenBytes = new Bytes(accessToken.getBytes());
-<<<<<<< HEAD
+
         final String signature = Crypto.sign(accessTokenBytes, privateKey).getBase64();
 
         Uri uri = Uri.parse(url).buildUpon().build();
@@ -82,42 +82,7 @@
                             }
                         }
                         response.onResponse(jsonObject);
-=======
-        String signature = Crypto.sign(accessTokenBytes, privateKey).getBase64();
 
-        Uri uri = Uri.parse(url)
-                .buildUpon()
-                /*.appendQueryParameter("serial_number", serialNumber.getHex())
-                .appendQueryParameter("access_token", accessToken)
-                .appendQueryParameter("signature", signature)*/
-                .build();
-
-                // TODO: 2018-12-06 remove query param comments when spec finalised
-
-        // payload
-        JSONObject payload = new JSONObject();
-        try {
-            payload.put("serial_number", serialNumber.getHex());
-            payload.put("access_token", accessToken);
-            payload.put("signature", signature);
-        } catch (Exception e) {
-            throw new IllegalArgumentException();
-        }
-
-        // headers
-        final Map<String, String> headers = new HashMap<>(1);
-        headers.put("Content-Type", "application/json");
-
-        JsonObjectRequest request = new JsonObjectRequest(Request.Method.POST, uri.toString(),
-                payload, new Response.Listener<JSONObject>() {
-            @Override
-            public void onResponse(JSONObject jsonObject) {
-                if (HMKit.loggingLevel.getValue() >= HMLog.Level.DEBUG.getValue()) {
-                    try {
-                        HMLog.d("response " + jsonObject.toString(2));
-                    } catch (JSONException e) {
-                        e.printStackTrace();
->>>>>>> b3ff06f5
                     }
                 }, error);
 
@@ -127,40 +92,6 @@
     void sendTelematicsCommand(Bytes command, DeviceSerial serial, Issuer issuer, final Response
             .Listener<JSONObject> response, Response.ErrorListener error) {
         String url = baseUrl + "/telematics_commands";
-<<<<<<< HEAD
-=======
-        // headers
-        final Map<String, String> headers = new HashMap<>(1);
-        headers.put("Content-Type", "application/json");
-
-        Uri uri = Uri.parse(url)
-                .buildUpon()
-                /*.appendQueryParameter("serial_number", serial.getHex())
-                .appendQueryParameter("issuer", issuer.getHex())
-                .appendQueryParameter("data", command.getBase64())*/
-                .build();
-
-        JSONObject payload = new JSONObject();
-        try {
-            payload.put("serial_number", serial.getHex());
-            payload.put("issuer", issuer.getHex());
-            payload.put("data", command.getBase64());
-        } catch (Exception e) {
-            throw new IllegalArgumentException();
-        }
-
-        JsonObjectRequest request = new JsonObjectRequest(Request.Method.POST, uri.toString(),
-                payload, new Response.Listener<JSONObject>() {
-            @Override
-            public void onResponse(JSONObject jsonObject) {
-                if (HMKit.loggingLevel.getValue() >= HMLog.Level.DEBUG.getValue()) {
-                    try {
-                        HMLog.d("response " + jsonObject.toString(2));
-                    } catch (JSONException e) {
-                        e.printStackTrace();
-                    }
-                }
->>>>>>> b3ff06f5
 
         Uri uri = Uri.parse(url).buildUpon().build();
 
@@ -193,9 +124,7 @@
         String url = baseUrl + "/nonces";
 
         // query
-<<<<<<< HEAD
         Uri uri = Uri.parse(url).buildUpon().build();
-
         Map<String, String> params = new HashMap<>();
         params.put("serial_number", serial.getHex());
 
@@ -212,29 +141,6 @@
                         }
 
                         response.onResponse(jsonObject);
-=======
-        Uri uri = Uri.parse(url)
-                .buildUpon()
-                /*.appendQueryParameter("serial_number", serial.getHex())*/
-                .build();
-
-        JSONObject payload = new JSONObject();
-        try {
-            payload.put("serial_number", serial.getHex());
-        } catch (Exception e) {
-            throw new IllegalArgumentException();
-        }
-
-        JsonObjectRequest request = new JsonObjectRequest(Request.Method.POST, uri.toString(),
-                payload, new Response.Listener<JSONObject>() {
-            @Override
-            public void onResponse(JSONObject jsonObject) {
-                if (HMKit.loggingLevel.getValue() >= HMLog.Level.DEBUG.getValue()) {
-                    try {
-                        HMLog.d("response " + jsonObject.toString(2));
-                    } catch (JSONException e) {
-                        e.printStackTrace();
->>>>>>> b3ff06f5
                     }
                 }, error);
 

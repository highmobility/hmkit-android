--- conflicted
+++ resolved
@@ -166,32 +166,21 @@
 
     private fun finishedDownloadingAccessToken(jsonObject: JSONObject?, errorMessage: String?) {
         var responseContainer: AccessTokenResponse? = null
-<<<<<<< HEAD
-        var error: String? = errorMessage
-=======
+
         var errorString: String? = errorMessage
->>>>>>> 50ba4829
 
         if (jsonObject != null) {
             try {
                 responseContainer = parseAccessTokenResponse(jsonObject)
             } catch (e: JSONException) {
                 e.printStackTrace()
-<<<<<<< HEAD
-                error = "invalid download access token response"
-            }
-        }
-
-        viewControllerCompletionHandler(responseContainer, error) // finish the view
-        completionHandler(responseContainer, error)
-=======
+
                 errorString = "invalid download access token response"
             }
         }
 
         viewControllerCompletionHandler(responseContainer, errorString) // finish the view
         completionHandler(responseContainer, errorString)
->>>>>>> 50ba4829
     }
 
     private fun parseAccessTokenResponse(jsonObject: JSONObject): AccessTokenResponse {

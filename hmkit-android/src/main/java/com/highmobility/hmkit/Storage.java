package com.highmobility.hmkit;

import android.content.Context;
import android.content.SharedPreferences;

import com.highmobility.crypto.AccessCertificate;
import com.highmobility.crypto.Certificate;
import com.highmobility.crypto.value.DeviceSerial;
import com.highmobility.utils.ByteUtils;
import com.highmobility.value.Bytes;

import org.json.JSONObject;

import java.util.ArrayList;
import java.util.HashSet;
import java.util.Set;

import javax.annotation.Nullable;

import static com.highmobility.hmkit.HMLog.d;

/**
 * Access for stored Access Certificates.
 * <p>
 * Uses Android SharedPreferences.
 */
public class Storage {
    private static final String ACCESS_CERTIFICATE_STORAGE_KEY = "ACCESS_CERTIFICATE_STORAGE_KEY";
    private static final String device_certificate_json_object = "device_access_certificate";

    public enum Result {
        SUCCESS(0), STORAGE_FULL(1), INTERNAL_ERROR(2);

        private final int value;

        Result(int value) {
            this.value = value;
        }

        public int getValue() {
            return value;
        }
    }

    private final SharedPreferences settings;
    private final SharedPreferences.Editor editor;

    Storage(Context ctx) {
        settings = ctx.getSharedPreferences("com.hm.wearable.UserPrefs",
                Context.MODE_PRIVATE);
        editor = settings.edit();
    }

    /**
     * @param serial The serial of the device that is providing access (eg this device).
     * @return All stored Access Certificates where the device with the given serial is providing
     * access.
     */
    public AccessCertificate[] getCertificates(DeviceSerial serial) {
        return getCertificatesWithProvidingSerial(serial.getByteArray());
    }

    /**
     * Find an Access Certificate with the given serial number.
     *
     * @param serial The serial number of the device that is gaining access.
     * @return An Access Certificate for the given serial if one exists, otherwise null.
     */
    @Nullable public AccessCertificate getCertificate(DeviceSerial serial) {
        AccessCertificate[] certificates = getCertificatesWithGainingSerial(serial
                .getByteArray());

        if (certificates != null && certificates.length > 0) {
            return certificates[0];
        }

        return null;
    }

    /**
     * Deletes all of the stored Access Certificates.
     */
    public void deleteCertificates() {
        editor.remove(ACCESS_CERTIFICATE_STORAGE_KEY);
        editor.commit();
    }

    AccessCertificate storeDownloadedCertificates(JSONObject response) throws Exception {
        if (response.has(device_certificate_json_object) == false) {
            throw new Exception("response does not have a " + device_certificate_json_object + " " +
                    "object");
        }

        String vehicleAccessCertificateBase64, deviceAccessCertificateBase64;
        AccessCertificate vehicleAccessCertificate, deviceAccessCertificate;

        // providing device, gaining vehicle
        deviceAccessCertificateBase64 = response.getString(device_certificate_json_object);

        try {
            Bytes bytes = new Bytes(deviceAccessCertificateBase64);
            deviceAccessCertificate = new AccessCertificate(bytes);
        } catch (IllegalArgumentException e) {
            throw new Exception("response's " + deviceAccessCertificateBase64 + " bytes could " +
                    "not be parsed to an Access Certificate. " + e.getMessage());
        }

        Result result = storeCertificate(deviceAccessCertificate);
        if (result != Result.SUCCESS) {
            throw new Exception("certificate storage failed " + result);
        }

        d("storeDownloadedCertificates: deviceCert %s", deviceAccessCertificate.toString());

        if (response.has("vehicle_access_certificate") == true) {
            // stored cert. this does not has to exist in the response
            vehicleAccessCertificateBase64 = response.getString("vehicle_access_certificate");
            if (vehicleAccessCertificateBase64 != null && vehicleAccessCertificateBase64.equals
                    ("null") == false) {
                vehicleAccessCertificate = new AccessCertificate(new Bytes
                        (vehicleAccessCertificateBase64));

                if (storeCertificate(vehicleAccessCertificate) != Result.SUCCESS) {
                    throw new Exception("cannot store vehicle access cert");
                }

                d("storeDownloadedCertificates: vehicleCert %s",
                        vehicleAccessCertificate.toString());
            }
        }

        return deviceAccessCertificate;
    }

    protected AccessCertificate[] getCertificates() {
        Set<String> bytesStringSet = settings.getStringSet(ACCESS_CERTIFICATE_STORAGE_KEY, null);

        if (bytesStringSet != null && bytesStringSet.size() > 0) {
            AccessCertificate[] certificates = new AccessCertificate[bytesStringSet.size()];

            int counter = 0;
            for (String bytesString : bytesStringSet) {
                AccessCertificate cert = new AccessCertificate(new Bytes(bytesString));
                certificates[counter] = cert;
                counter++;
            }

            return certificates;
        }

        return new AccessCertificate[0];
    }

    private boolean writeCertificates(AccessCertificate[] certificates) {
        HashSet<String> stringSet = new HashSet<>();

        for (Certificate cert : certificates) {
            stringSet.add(cert.getBytes().getHex());
        }

        editor.putStringSet(ACCESS_CERTIFICATE_STORAGE_KEY, stringSet);
        return editor.commit();
    }

    AccessCertificate[] getCertificatesWithGainingSerial(byte[] serialNumber) {
        AccessCertificate[] certificates = getCertificates();
        ArrayList<AccessCertificate> storedCertificates = new ArrayList<>();

        for (AccessCertificate cert : certificates) {
            if (cert.getGainerSerial().equals(serialNumber)) {
                storedCertificates.add(cert);
            }
        }

        if (storedCertificates.size() > 0) {
            return storedCertificates.toArray(new AccessCertificate[0]);
        }

        return new AccessCertificate[0];
    }

    AccessCertificate[] getCertificatesWithProvidingSerial(byte[] serialNumber) {
        AccessCertificate[] certificates = getCertificates();
        ArrayList<AccessCertificate> storedCertificates = new ArrayList<>();

        for (AccessCertificate cert : certificates) {
            if (cert.getProviderSerial().equals(serialNumber)) {
                storedCertificates.add(cert);
            }
        }

        if (storedCertificates.size() > 0) {
            return storedCertificates.toArray(new AccessCertificate[0]);
        }

        return new AccessCertificate[0];
    }

    AccessCertificate[] getCertificatesWithoutProvidingSerial(byte[] serialNumber) {
        AccessCertificate[] certificates = getCertificates();
        ArrayList<AccessCertificate> storedCertificates = new ArrayList<>();

        for (AccessCertificate cert : certificates) {
            if (cert.getProviderSerial().equals(serialNumber) == false) {
                storedCertificates.add(cert);
            }
        }

        if (storedCertificates.size() > 0) {
            return storedCertificates.toArray(new AccessCertificate[0]);
        }

        return new AccessCertificate[0];

    }

    /**
     * Delete all certs that have the given gaining serial or providing serial or both.
     *
     * @param gainingSerial   The gaining serial.
     * @param providingSerial The providing serial.
     * @return true if one or more certificates were deleted.
     */
    boolean deleteCertificate(@Nullable byte[] gainingSerial, @Nullable byte[] providingSerial) {
        d("deleteCertificate for gaining: %s providing: %s",
                gainingSerial != null ? ByteUtils.hexFromBytes(gainingSerial) : "any",
                providingSerial != null ? ByteUtils.hexFromBytes(providingSerial) : "any");

        if (gainingSerial == null && providingSerial == null) return false;
        AccessCertificate[] certs = getCertificates();

        ArrayList<AccessCertificate> newCertificates = new ArrayList<>(certs.length);

        boolean foundCertToDelete = false;

        for (int i = 0; i < certs.length; i++) {
            AccessCertificate cert = certs[i];

<<<<<<< HEAD
            boolean certIsToBeDeleted =
                    (gainingSerial == null || cert.getGainerSerial().equals(gainingSerial)) &&
                    (providingSerial == null || cert.getProviderSerial().equals(providingSerial));

            if (certIsToBeDeleted) {
                d("will delete cert: %s", cert.toString());
=======
            boolean certIsToBeDeleted = (gainingSerial == null || cert.getGainerSerial().equals(gainingSerial)) &&
                    (providingSerial == null || cert.getProviderSerial().equals(providingSerial));

            if (certIsToBeDeleted) {
                HMLog.d("will delete cert: %s", cert.toString());
>>>>>>> 2ed574d2
                foundCertToDelete = true;
            } else {
                newCertificates.add(cert);
            }
        }

        if (foundCertToDelete) {
            boolean result = writeCertificates(newCertificates.toArray(new AccessCertificate[0]));
            if (result != true) d("deleteCertificate: failed to write");
            return result;
        } else {
            d("deleteCertificate: did not find a cert to delete");
            return false;
        }
    }

    AccessCertificate certWithProvidingSerial(byte[] serial) {
        AccessCertificate[] certs = getCertificates();

        for (int i = 0; i < certs.length; i++) {
            AccessCertificate cert = certs[i];

            if (cert.getProviderSerial().equals(serial)) {
                return cert;
            }
        }

        return null;
    }

    AccessCertificate certWithGainingSerial(byte[] serial) {
        AccessCertificate[] certs = getCertificates();

        for (int i = 0; i < certs.length; i++) {
            AccessCertificate cert = certs[i];
            if (cert.getGainerSerial().equals(serial)) {
                return cert;
            }
        }

        return null;
    }

    Result storeCertificate(AccessCertificate certificate) {
        if (certificate == null) return Result.INTERNAL_ERROR;

        AccessCertificate[] certs = getCertificates();

        if (certs.length >= Constants.certificateStorageCount) return Result.STORAGE_FULL;

        // replace existing cert with same serials if exists
        for (int i = 0; i < certs.length; i++) {
            AccessCertificate cert = certs[i];
            if (cert.getGainerSerial().equals(certificate.getGainerSerial())
                    && cert.getProviderSerial().equals(certificate.getProviderSerial())
                    && cert.getGainerPublicKey().equals(certificate.getGainerPublicKey())) {
                certs[i] = certificate;
                if (writeCertificates(certs) == true) return Result.SUCCESS;
                return Result.STORAGE_FULL;
            }
        }

        // otherwise add new cert
        AccessCertificate[] newCerts = new AccessCertificate[certs.length + 1];
        System.arraycopy(certs, 0, newCerts, 0, certs.length);
        newCerts[newCerts.length - 1] = certificate;

        if (writeCertificates(newCerts) == true) return Result.SUCCESS;

        return Result.STORAGE_FULL;
    }
}<|MERGE_RESOLUTION|>--- conflicted
+++ resolved
@@ -236,20 +236,12 @@
         for (int i = 0; i < certs.length; i++) {
             AccessCertificate cert = certs[i];
 
-<<<<<<< HEAD
             boolean certIsToBeDeleted =
                     (gainingSerial == null || cert.getGainerSerial().equals(gainingSerial)) &&
-                    (providingSerial == null || cert.getProviderSerial().equals(providingSerial));
+                            (providingSerial == null || cert.getProviderSerial().equals(providingSerial));
 
             if (certIsToBeDeleted) {
                 d("will delete cert: %s", cert.toString());
-=======
-            boolean certIsToBeDeleted = (gainingSerial == null || cert.getGainerSerial().equals(gainingSerial)) &&
-                    (providingSerial == null || cert.getProviderSerial().equals(providingSerial));
-
-            if (certIsToBeDeleted) {
-                HMLog.d("will delete cert: %s", cert.toString());
->>>>>>> 2ed574d2
                 foundCertToDelete = true;
             } else {
                 newCertificates.add(cert);

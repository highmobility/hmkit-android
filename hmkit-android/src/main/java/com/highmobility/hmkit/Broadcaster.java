--- conflicted
+++ resolved
@@ -501,23 +501,11 @@
 
         @Override
         public void onStartSuccess(AdvertiseSettings settingsInEffect) {
-<<<<<<< HEAD
-            if (HMKit.loggingLevel.getValue() >= HMLog.Level.DEBUG.getValue()) {
-                String name;
-                if (broadcaster.get().configuration.isOverridingAdvertisementName()) {
-                    name = broadcaster.get().getName();
-                } else {
-                    name = "not advertising name";
-                }
-
-                HMLog.d("Start advertise: %s", name);
-=======
             String name;
             if (broadcaster.get().configuration.isOverridingAdvertisementName()) {
                 name = broadcaster.get().getName();
             } else {
                 name = "not advertising name";
->>>>>>> c5a355a5
             }
 
             d("Start advertise: %s", name);

--- conflicted
+++ resolved
@@ -1,5 +1,4 @@
 package com.highmobility.hmkit
-
 
 import android.content.Context
 import androidx.test.core.app.ApplicationProvider
@@ -7,13 +6,7 @@
 import com.highmobility.crypto.value.DeviceSerial
 import com.highmobility.value.Bytes
 import org.junit.Assert.assertTrue
-<<<<<<< HEAD
-import org.junit.Assert.fail
-=======
->>>>>>> 2ed574d2
 import org.junit.Test
-
-
 import org.junit.runner.RunWith
 import org.robolectric.RobolectricTestRunner
 
@@ -125,15 +118,6 @@
         // assert other providing stays
         storage.storeCertificate(cert1)
         storage.storeCertificate(cert2)
-<<<<<<< HEAD
-        var certs = storage.certificates
-
-        assertTrue(storage.deleteCertificate(cert1.gainerSerial.byteArray, cert1.providerSerial.byteArray))
-        certs = storage.certificates
-        assertTrue(storage.certificates.size == 1)
-        assertTrue(storage.getCertificate(cert2.gainerSerial) != null)
-    }
-=======
         assertTrue(storage.deleteCertificate(cert1.gainerSerial.byteArray, cert1.providerSerial.byteArray))
         assertTrue(storage.certificates.size == 1)
         assertTrue(storage.getCertificate(cert2.gainerSerial) != null)
@@ -146,5 +130,4 @@
         assertTrue(storage.deleteCertificate(null, null) == false)
         assertTrue(storage.certificates.size == 2)
     }
->>>>>>> 2ed574d2
 }
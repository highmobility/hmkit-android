package com.highmobility.hmkit


import android.content.Context
import androidx.test.core.app.ApplicationProvider
import com.highmobility.crypto.AccessCertificate
import com.highmobility.crypto.value.DeviceSerial
import com.highmobility.value.Bytes
import org.junit.Assert.assertTrue
<<<<<<< HEAD
import org.junit.Assert.fail
=======
>>>>>>> 2ed574d2
import org.junit.Test


import org.junit.runner.RunWith
import org.robolectric.RobolectricTestRunner

@RunWith(RobolectricTestRunner::class)
class StorageTest {
    /*
        issuer: 746D6373
        providingSerial: 10342C3CBB9E845017
        gainingSerial: 04D982A5955382704A
        gainingPublicKey: E072E26D1776096D5FFF592A8B674E30DBD3AEC900F3E51C04D1D90CF33DFD38734A15C0A0F54FFF641EBA20C66564368CEB4CDF7574F91CC5D648ADBC44CB9F
        valid from: : 2018-03-20T14:13:00 to: 2027-01-01T17:17:00
        permissions: 1007FFFDFFEFFFFFFFFF1F0000000000
        signature: E38A1C015ADEEBAB8A0B12BC5E7E1B10C02CE55CC86E0E65B21883F057787C6740B8AFEE5BB996273032CA14829597328E09227725B1FA5104197A6E5E0E3B69
     */
    private val cert1 = AccessCertificate(
            Bytes("01746D637310342C3CBB9E84501704D982A5955382704AE072E26D1776096D5FFF592A8B674E30DBD3AEC900F3E51C04D1D90CF33DFD38734A15C0A0F54FFF641EBA20C66564368CEB4CDF7574F91CC5D648ADBC44CB9F1203140C0D1B01010F11101007FFFDFFEFFFFFFFFF1F0000000000E38A1C015ADEEBAB8A0B12BC5E7E1B10C02CE55CC86E0E65B21883F057787C6740B8AFEE5BB996273032CA14829597328E09227725B1FA5104197A6E5E0E3B69"))

    /*
    issuer: 746D6373
    providingSerial: 10342C3CBB9E845017
    gainingSerial: CEDA19275FDDA3BCD7
    gainingPublicKey: 621D7CD37C94C3C716B3FE48848490F17FC2266922185D9EAB62F94700ABA5B713F9EB0AC6FA649128EE7F60101AB05E8E9C5A2DAEFDD94D9457641078037BA4
    valid from: : 2018-09-11T12:19:00 to: 2023-09-11T12:19:00
    permissions: 1007FFFDFFEFFFFFFFFF1F0000000000
    signature: 67F33E1E22C1181C194AE2FDC97D1C1921337F0A8125D1BC774FD8AEA386B6E7BC2B129B793B78DBEF611B24CC679DA613B985282099EE26615D2700CA2F1733
     */
    private val cert2 = AccessCertificate(Bytes("01746D637310342C3CBB9E845017CEDA19275FDDA3BCD7621D7CD37C94C3C716B3FE48848490F17FC2266922185D9EAB62F94700ABA5B713F9EB0AC6FA649128EE7F60101AB05E8E9C5A2DAEFDD94D9457641078037BA412090B091317090B0913101007FFFDFFEFFFFFFFFF1F000000000067F33E1E22C1181C194AE2FDC97D1C1921337F0A8125D1BC774FD8AEA386B6E7BC2B129B793B78DBEF611B24CC679DA613B985282099EE26615D2700CA2F1733"))
    private val storage = Storage(ApplicationProvider.getApplicationContext<Context>())

    @Test
    fun testCertAdded() {
        storage.storeCertificate(cert1)
        assertTrue(storage.getCertificate(cert1.gainerSerial) != null)
        assertTrue(storage.getCertificate(cert1.providerSerial) == null)
    }

    @Test
    fun testCertDeleted() {
        storage.storeCertificate(cert1)
        assertTrue(storage.getCertificate(cert1.gainerSerial) != null)
        assertTrue(storage.getCertificate(cert1.providerSerial) == null)
    }

    @Test
    fun testCertsNotDuplicated() {
        storage.storeCertificate(cert1)
        assertTrue(storage.getCertificate(cert1.gainerSerial) != null)
        storage.storeCertificate(cert1)
        assertTrue(storage.getCertificatesWithGainingSerial(cert1.gainerSerial.byteArray).size == 1)
    }

    @Test
    fun testStorageCleared() {
        storage.storeCertificate(cert1)
        storage.storeCertificate(cert2)
        assertTrue(storage.certificates.size == 2)
        storage.deleteCertificates()
        assertTrue(storage.certificates.isEmpty())
    }

    @Test
    fun testCertDeletedWithGaining() {
        storage.storeCertificate(cert1)
        assertTrue(storage.certificates.size == 1)
        storage.deleteCertificate(Bytes("04D982A5955382704A").byteArray, null)
        assertTrue(storage.certificates.count() == 0)
    }

    @Test
    fun testCertDeletedWithProviding() {
        storage.storeCertificate(cert1)
        assertTrue(storage.certificates.size == 1)
        storage.deleteCertificate(null, Bytes("10342C3CBB9E845017").byteArray)
        assertTrue(storage.certificates.count() == 0)
    }

    @Test
    fun testMultipleCertsWithSameSerialDeleted() {
        // This is to test that when in some cases 2 certs with the same gaining/providing are in
        // storage, then both are deleted.

        // these have the same gaining 10342C3CBB9E845017, but different providing
        val cert3 = AccessCertificate(
                Bytes("01746D637304D982A5955382704A10342C3CBB9E845017E072E26D1776096D5FFF592A8B674E30DBD3AEC900F3E51C04D1D90CF33DFD38734A15C0A0F54FFF641EBA20C66564368CEB4CDF7574F91CC5D648ADBC44CB9F1203140C0D1B01010F11101007FFFDFFEFFFFFFFFF1F0000000000E38A1C015ADEEBAB8A0B12BC5E7E1B10C02CE55CC86E0E65B21883F057787C6740B8AFEE5BB996273032CA14829597328E09227725B1FA5104197A6E5E0E3B69"))
        val cert4 = AccessCertificate(Bytes("01746D6373CEDA19275FDDA3BCD710342C3CBB9E845017621D7CD37C94C3C716B3FE48848490F17FC2266922185D9EAB62F94700ABA5B713F9EB0AC6FA649128EE7F60101AB05E8E9C5A2DAEFDD94D9457641078037BA412090B091317090B0913101007FFFDFFEFFFFFFFFF1F000000000067F33E1E22C1181C194AE2FDC97D1C1921337F0A8125D1BC774FD8AEA386B6E7BC2B129B793B78DBEF611B24CC679DA613B985282099EE26615D2700CA2F1733"))

        // field ones have the same providing 10342C3CBB9E845017, but different gaining
        storage.storeCertificate(cert1)
        storage.storeCertificate(cert2)
        storage.storeCertificate(cert3)
        storage.storeCertificate(cert4)
        assertTrue(storage.certificates.size == 4)

        //delete 2 duplicate certs
        storage.deleteCertificate(null, Bytes("10342C3CBB9E845017").byteArray)
        // now 2 left
        assertTrue(storage.certificates.count() == 2)
        assertTrue(storage.getCertificate(DeviceSerial("10342C3CBB9E845017")) != null) // there should only be 1 cert with same gaining/providing

        // delete rest of the duplicate certs
        storage.deleteCertificate(Bytes("10342C3CBB9E845017").byteArray, null)
        // 0 left
        assertTrue(storage.certificates.count() == 0)
    }

    @Test
    fun testOtherCertWithSameSerialNotDeleted() {
        // have 2 certs with same providing. delete 1 with specific gaining and providing
        // assert other providing stays
        storage.storeCertificate(cert1)
        storage.storeCertificate(cert2)
<<<<<<< HEAD
        var certs = storage.certificates

        assertTrue(storage.deleteCertificate(cert1.gainerSerial.byteArray, cert1.providerSerial.byteArray))
        certs = storage.certificates
        assertTrue(storage.certificates.size == 1)
        assertTrue(storage.getCertificate(cert2.gainerSerial) != null)
    }
=======
        assertTrue(storage.deleteCertificate(cert1.gainerSerial.byteArray, cert1.providerSerial.byteArray))
        assertTrue(storage.certificates.size == 1)
        assertTrue(storage.getCertificate(cert2.gainerSerial) != null)
    }

    @Test
    fun testDeleteGainingAndProvidingNullDoesNotDelete() {
        storage.storeCertificate(cert1)
        storage.storeCertificate(cert2)
        assertTrue(storage.deleteCertificate(null, null) == false)
        assertTrue(storage.certificates.size == 2)
    }
>>>>>>> 2ed574d2
}<|MERGE_RESOLUTION|>--- conflicted
+++ resolved
@@ -7,18 +7,13 @@
 import com.highmobility.crypto.value.DeviceSerial
 import com.highmobility.value.Bytes
 import org.junit.Assert.assertTrue
-<<<<<<< HEAD
-import org.junit.Assert.fail
-=======
->>>>>>> 2ed574d2
 import org.junit.Test
-
-
 import org.junit.runner.RunWith
 import org.robolectric.RobolectricTestRunner
 
 @RunWith(RobolectricTestRunner::class)
 class StorageTest {
+
     /*
         issuer: 746D6373
         providingSerial: 10342C3CBB9E845017
@@ -125,15 +120,6 @@
         // assert other providing stays
         storage.storeCertificate(cert1)
         storage.storeCertificate(cert2)
-<<<<<<< HEAD
-        var certs = storage.certificates
-
-        assertTrue(storage.deleteCertificate(cert1.gainerSerial.byteArray, cert1.providerSerial.byteArray))
-        certs = storage.certificates
-        assertTrue(storage.certificates.size == 1)
-        assertTrue(storage.getCertificate(cert2.gainerSerial) != null)
-    }
-=======
         assertTrue(storage.deleteCertificate(cert1.gainerSerial.byteArray, cert1.providerSerial.byteArray))
         assertTrue(storage.certificates.size == 1)
         assertTrue(storage.getCertificate(cert2.gainerSerial) != null)
@@ -146,5 +132,4 @@
         assertTrue(storage.deleteCertificate(null, null) == false)
         assertTrue(storage.certificates.size == 2)
     }
->>>>>>> 2ed574d2
 }
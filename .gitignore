# From https://github.com/github/gitignore/blob/master/Gradle.gitignore
.gradle
/build/

<<<<<<< HEAD
# Ignore Gradle GUI config
gradle-app.setting

# Avoid ignoring Gradle wrapper jar file (.jar files are usually ignored)
!gradle-wrapper.jar

=======
## gradle properties
local.properties
gradle.properties
deploy.properties

# Ignore Gradle GUI config
gradle-app.setting

>>>>>>> 109bd0c8
# Cache of project
.gradletasknamecache

# # Work around https://youtrack.jetbrains.com/issue/IDEA-116898
# gradle/wrapper/gradle-wrapper.properties

<<<<<<< HEAD


=======
>>>>>>> 109bd0c8
# From https://github.com/github/gitignore/blob/master/Java.gitignore
*.class

# Mobile Tools for Java (J2ME)
.mtj.tmp/

<<<<<<< HEAD
# Package Files #
*.jar
*.war
*.ear

# virtual machine crash logs, see http://www.java.com/en/download/help/error_hotspot.xml
hs_err_pid*


=======
# virtual machine crash logs, see http://www.java.com/en/download/help/error_hotspot.xml
hs_err_pid*

>>>>>>> 109bd0c8
# From https://github.com/github/gitignore/blob/master/Global/JetBrains.gitignore
# Covers JetBrains IDEs: IntelliJ, RubyMine, PhpStorm, AppCode, PyCharm, CLion, Android Studio and Webstorm
# Reference: https://intellij-support.jetbrains.com/hc/en-us/articles/206544839

# User-specific stuff:
.idea/
*.iml
<<<<<<< HEAD
.classpath
.project
.settings/
=======
>>>>>>> 109bd0c8

## File-based project format:
*.iws

## Plugin-specific files:

# IntelliJ
/out/

# mpeltonen/sbt-idea plugin
.idea_modules/

# JIRA plugin
atlassian-ide-plugin.xml

# Crashlytics plugin (for Android Studio and IntelliJ)
com_crashlytics_export_strings.xml
crashlytics.properties
crashlytics-build.properties
fabric.properties

<<<<<<< HEAD

=======
>>>>>>> 109bd0c8
*.DS_Store
.AppleDouble
.LSOverride

# Icon must end with two \r
Icon

<<<<<<< HEAD

=======
>>>>>>> 109bd0c8
# Thumbnails
._*

# Files that might appear in the root of a volume
.DocumentRevisions-V100
.fseventsd
.Spotlight-V100
.TemporaryItems
.Trashes
.VolumeIcon.icns
.com.apple.timemachine.donotpresent

# Directories potentially created on remote AFP share
.AppleDB
.AppleDesktop
Network Trash Folder
Temporary Items
<<<<<<< HEAD
.apdisk


##
local.properties
=======
.apdisk
>>>>>>> 109bd0c8
<|MERGE_RESOLUTION|>--- conflicted
+++ resolved
@@ -2,14 +2,6 @@
 .gradle
 /build/
 
-<<<<<<< HEAD
-# Ignore Gradle GUI config
-gradle-app.setting
-
-# Avoid ignoring Gradle wrapper jar file (.jar files are usually ignored)
-!gradle-wrapper.jar
-
-=======
 ## gradle properties
 local.properties
 gradle.properties
@@ -18,39 +10,21 @@
 # Ignore Gradle GUI config
 gradle-app.setting
 
->>>>>>> 109bd0c8
 # Cache of project
 .gradletasknamecache
 
 # # Work around https://youtrack.jetbrains.com/issue/IDEA-116898
 # gradle/wrapper/gradle-wrapper.properties
 
-<<<<<<< HEAD
-
-
-=======
->>>>>>> 109bd0c8
 # From https://github.com/github/gitignore/blob/master/Java.gitignore
 *.class
 
 # Mobile Tools for Java (J2ME)
 .mtj.tmp/
 
-<<<<<<< HEAD
-# Package Files #
-*.jar
-*.war
-*.ear
-
 # virtual machine crash logs, see http://www.java.com/en/download/help/error_hotspot.xml
 hs_err_pid*
 
-
-=======
-# virtual machine crash logs, see http://www.java.com/en/download/help/error_hotspot.xml
-hs_err_pid*
-
->>>>>>> 109bd0c8
 # From https://github.com/github/gitignore/blob/master/Global/JetBrains.gitignore
 # Covers JetBrains IDEs: IntelliJ, RubyMine, PhpStorm, AppCode, PyCharm, CLion, Android Studio and Webstorm
 # Reference: https://intellij-support.jetbrains.com/hc/en-us/articles/206544839
@@ -58,12 +32,6 @@
 # User-specific stuff:
 .idea/
 *.iml
-<<<<<<< HEAD
-.classpath
-.project
-.settings/
-=======
->>>>>>> 109bd0c8
 
 ## File-based project format:
 *.iws
@@ -85,10 +53,6 @@
 crashlytics-build.properties
 fabric.properties
 
-<<<<<<< HEAD
-
-=======
->>>>>>> 109bd0c8
 *.DS_Store
 .AppleDouble
 .LSOverride
@@ -96,10 +60,6 @@
 # Icon must end with two \r
 Icon
 
-<<<<<<< HEAD
-
-=======
->>>>>>> 109bd0c8
 # Thumbnails
 ._*
 
@@ -117,12 +77,4 @@
 .AppleDesktop
 Network Trash Folder
 Temporary Items
-<<<<<<< HEAD
-.apdisk
-
-
-##
-local.properties
-=======
-.apdisk
->>>>>>> 109bd0c8
+.apdisk
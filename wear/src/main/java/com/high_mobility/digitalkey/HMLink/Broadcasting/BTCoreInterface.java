package com.high_mobility.digitalkey.HMLink.Broadcasting;

import android.util.Log;

import com.high_mobility.btcore.HMBTCoreInterface;
import com.high_mobility.btcore.HMDevice;
import com.high_mobility.digitalkey.HMLink.LinkException;
import com.high_mobility.digitalkey.HMLink.Shared.AccessCertificate;
import com.high_mobility.digitalkey.Utils;

/**
 * Created by ttiganik on 20/04/16.
 */
public class BTCoreInterface implements HMBTCoreInterface {
    LocalDevice device;

    BTCoreInterface(LocalDevice device) {
        this.device = device;
    }

    @Override
    public int HMBTHalInit() {
        return 0;
    }

    @Override
    public int HMBTHalScanStart() {
        return 0;
    }

    @Override
    public int HMBTHalScanStop() {
        return 0;
    }

    @Override
    public int HMBTHalAdvertisementStart(byte[] issuer, byte[] appID) {
        return 0;
    }

    @Override
    public int HMBTHalAdvertisementStop() {
        device.stopBroadcasting();
        return 0;
    }

    @Override
    public int HMBTHalConnect(byte[] mac) {
        return 0;
    }

    @Override
    public int HMBTHalDisconnect(byte[] mac) {
        return 0;
    }

    @Override
    public int HMBTHalServiceDiscovery(byte[] mac) {
        return 0;
    }

    @Override
    public int HMBTHalWriteData(byte[] mac, int length, byte[] data) {
        device.writeData(mac, data);
        return 0;
    }

    @Override
    public int HMBTHalReadData(byte[] mac, int offset) {
        return 0;
    }

    @Override
    public int HMPersistenceHalgetSerial(byte[] serial) {
        copyBytesToJNI(device.certificate.getSerial(), serial);
        return 0;
    }

    @Override
    public int HMPersistenceHalgetLocalPublicKey(byte[] publicKey) {
        copyBytesToJNI(device.certificate.getPublicKey(), publicKey);
        return 0;
    }

    @Override
    public int HMPersistenceHalgetLocalPrivateKey(byte[] privateKey) {
        copyBytesToJNI(device.privateKey, privateKey);
        return 0;
    }

    @Override
    public int HMPersistenceHalgetDeviceCertificate(byte[] cert) {
        copyBytesToJNI(device.certificate.getBytes(), cert);
        return 0;
    }

    @Override
    public int HMPersistenceHaladdPublicKey(byte[] serial, byte[] publicKey, byte[] startDate, byte[] endDate, int commandSize, byte[] command) {
        AccessCertificate cert = new AccessCertificate(serial, publicKey, device.certificate.getSerial(), startDate, endDate, command);

        try {
            device.storage.storeCertificate(cert);
        } catch (LinkException e) {
            e.printStackTrace();
            return 1;
        }

        return 0;
    }

    @Override
    public int HMPersistenceHalgetPublicKey(byte[] serial, byte[] publicKey, byte[] startDate, byte[] endDate, int[] commandSize, byte[] command) {
        AccessCertificate certificate = device.storage.certWithGainingSerial(serial);
        if (certificate == null) {
            return 1;
        }
        copyBytesToJNI(certificate.getGainerPublicKey(), publicKey);
        copyBytesToJNI(certificate.getStartDateBytes(), startDate);
        copyBytesToJNI(certificate.getEndDateBytes(), endDate);
        byte[] permissions = certificate.getPermissions();
        copyBytesToJNI(permissions, command);
        commandSize[0] = permissions.length;

        return 0;
    }

    @Override
    public int HMPersistenceHalgetPublicKeyByIndex(int index, byte[] serial, byte[] publicKey, byte[] startDate, byte[] endDate, int[] commandSize, byte[] command) {
        AccessCertificate[] certificates = device.storage.getRegisteredCertificates(device.certificate.getSerial());
        if (certificates.length >= index) {
            AccessCertificate certificate = certificates[index];
            copyBytesToJNI(certificate.getGainerPublicKey(), publicKey);
            copyBytesToJNI(certificate.getStartDateBytes(), startDate);
            copyBytesToJNI(certificate.getEndDateBytes(), endDate);
            byte[] permissions = certificate.getPermissions();
            copyBytesToJNI(permissions, command);
            commandSize[0] = permissions.length;

            return 0;
        }

        return 1;
    }

    @Override
    public int HMPersistenceHalgetPublicKeyCount(int[] count) {
        count[0] = device.storage.getRegisteredCertificates(device.certificate.getSerial()).length;
        return 0;
    }

    @Override
    public int HMPersistenceHalremovePublicKey(byte[] serial) {
        device.storage.deleteCertificateWithGainingSerial(serial);
        return 0;
    }

    @Override
    public int HMPersistenceHaladdStoredCertificate(byte[] cert, int size) {
        AccessCertificate certificate = new AccessCertificate(cert);
        try {
            device.storage.storeCertificate(certificate);
        } catch (LinkException e) {
            e.printStackTrace();
            return 1;
        }
        return 0;
    }

    @Override
    public int HMPersistenceHalgetStoredCertificate(byte[] cert, int[] size) {
        AccessCertificate certificate = device.storage.certWithProvidingSerial(device.certificate.getSerial());
        copyBytesToJNI(certificate.getBytes(), cert);
        size[0] = certificate.getBytes().length;
        return 0;
    }

    @Override
    public int HMPersistenceHaleraseStoredCertificate() {
        device.storage.deleteCertificateWithProvidingSerial(device.certificate.getSerial());
        return 0;
    }

    @Override
    public void HMCtwEnteredProximity(HMDevice device) {
        // this means core has finished identification of the device (might me authenticated or not) - show device info on screen
        // always update the device with this, auth state might have changed later with this callback as well
        this.device.didResolveDevice(device);
    }

    @Override
    public void HMCtwExitedProximity(HMDevice device) {
        this.device.didLoseLink(device);
    }

    @Override
    public void HMCtwCustomCommandIncoming(HMDevice device, byte[] data, int[] length, int[] error) {
        Log.i(LocalDevice.TAG, "HMCtwCustomCommandIncoming");
        this.device.didReceiveCustomCommand(device, data, length[0], error[0]);
    }

    @Override
    public void HMCtwCustomCommandResponse(HMDevice device, byte[] data, int length) {
<<<<<<< HEAD
        Log.i(LocalDevice.TAG, "HMCtwCustomCommandResponse");
        this.device.didReceiveCustomCommandResponse(device, data);
=======

>>>>>>> 38bc4b76
    }

    @Override
    public int HMCtwGetDeviceCertificateFailed(HMDevice device, byte[] nonce) {
        // Sensing: should ask for CA sig for the nonce
        // if ret false getting the sig start failed
        // if ret true started acquiring signature
        return 0;
    }

    @Override
    public int HMCtwPairingRequested(HMDevice device) {
        //TODO serial is inside device
        this.device.didReceivePairingRequest(device, device.getSerial());
        return 0;
    }

    private void copyBytesToJNI(byte[] from, byte[] to) {
        for (int i = 0; i < from.length; i++) {
            to[i] = from[i];
        }
    }
}<|MERGE_RESOLUTION|>--- conflicted
+++ resolved
@@ -200,12 +200,8 @@
 
     @Override
     public void HMCtwCustomCommandResponse(HMDevice device, byte[] data, int length) {
-<<<<<<< HEAD
         Log.i(LocalDevice.TAG, "HMCtwCustomCommandResponse");
         this.device.didReceiveCustomCommandResponse(device, data);
-=======
-
->>>>>>> 38bc4b76
     }
 
     @Override

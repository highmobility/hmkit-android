package com.high_mobility.HMLink;

import android.util.Log;

import com.high_mobility.HMLink.Crypto.AccessCertificate;
import com.high_mobility.HMLink.Crypto.Crypto;
import com.high_mobility.btcore.HMBTCoreInterface;
import com.high_mobility.btcore.HMDevice;

import java.security.SecureRandom;
import java.util.Arrays;

/**
 * Created by ttiganik on 03/08/16.
 */
class BTCoreInterface implements HMBTCoreInterface {
    static final String TAG = "HMBTCoreInterface";
    Manager manager;
    BTCoreInterface(Manager manager) {
        this.manager = manager;
    }

    @Override
    public int HMBTHalInit() {
        return 0;
    }

    @Override
    public int HMBTHalScanStart() {
        // ignored, controlled by the user
        return 0;
    }

    @Override
    public int HMBTHalScanStop() {
        // ignored, controlled by the user
        return 0;
    }

    @Override
    public int HMBTHalAdvertisementStart(byte[] issuer, byte[] appID) {
        // ignored, controlled by the user
        manager.getBroadcaster().issuer = issuer;
        manager.getBroadcaster().appId = appID;
        return 0;
    }

    @Override
    public int HMBTHalAdvertisementStop() {
        // ignored, controlled by the user
        return 0;
    }

    @Override
    public int HMBTHalConnect(byte[] mac) {
        manager.getScanner().connect(mac);
        return 0;
    }

    @Override
    public int HMBTHalDisconnect(byte[] mac) {
        Log.d(TAG, new Object(){}.getClass().getEnclosingMethod().getName());
        manager.getScanner().disconnect(mac);
        return 0;
    }

    @Override
    public int HMBTHalServiceDiscovery(byte[] mac) {
        manager.getScanner().startServiceDiscovery(mac);
        return 0;
    }

    @Override
    public int HMBTHalWriteData(byte[] mac, int length, byte[] data, int characteristic) {
        if (manager.getBroadcaster().writeData(mac, data, characteristic) == false) {
            if (manager.getScanner().writeData(mac, data, characteristic) == false) {
                return 1;
            }
        }

        return 0;
    }

    @Override
    public int HMBTHalReadData(byte[] mac, int offset, int characteristic) {
        return manager.getScanner().readValue(mac, characteristic) == true ? 0 : 1;
    }

    @Override
<<<<<<< HEAD
    public int HMBTHalTelematicsSendData(byte[] serial, int length, byte[] data) {
        manager.telematics.onTelematicsCommandEncrypted(serial, data);
=======
    public int HMBTHalTelematicsSendData(byte[] issuer, byte[] serial, int length, byte[] data) {
        //TODO TELEMATICS
        //Siin edasta kogu data edasi serverile. Data osa on krüptitud juba.
>>>>>>> e78aa5fb
        return 0;
    }

    @Override
    public int HMPersistenceHalgetSerial(byte[] serial) {
        copyBytesToJNI(manager.getCertificate().getSerial(), serial);
        return 0;
    }

    @Override
    public int HMPersistenceHalgetLocalPublicKey(byte[] publicKey) {
        copyBytesToJNI(manager.getCertificate().getPublicKey(), publicKey);
        return 0;
    }

    @Override
    public int HMPersistenceHalgetLocalPrivateKey(byte[] privateKey) {
        copyBytesToJNI(manager.privateKey, privateKey);
        return 0;
    }

    @Override
    public int HMPersistenceHalgetDeviceCertificate(byte[] cert) {
        copyBytesToJNI(manager.getCertificate().getBytes(), cert);
        return 0;
    }

    @Override
    public int HMPersistenceHalgetCaPublicKey(byte[] publicKey) {
        copyBytesToJNI(manager.caPublicKey, publicKey);
        return 0;
    }

    @Override
    public int HMPersistenceHalgetOEMCaPublicKey(byte[] publicKey) {
        copyBytesToJNI(manager.caPublicKey, publicKey);
        return 0;
    }

    @Override
    public int HMPersistenceHaladdPublicKey(byte[] serial, byte[] publicKey, byte[] startDate, byte[] endDate, int commandSize, byte[] command) {
        AccessCertificate cert = new AccessCertificate(serial, publicKey, manager.getCertificate().getSerial(), startDate, endDate, command);

        if (Manager.loggingLevel.getValue() >= Manager.LoggingLevel.ALL.getValue())
            Log.d(TAG, "HMPersistenceHaladdPublicKey: " + ByteUtils.hexFromBytes(serial));


            int errorCode = manager.getBroadcaster().storage.storeCertificate(cert);
            if (errorCode != 0) {
                if (Manager.loggingLevel.getValue() >= Manager.LoggingLevel.DEBUG.getValue())
                Log.d(TAG, "Cant register certificate: " + errorCode);
            }

        return 0;
    }

    @Override
    public int HMPersistenceHalgetPublicKey(byte[] serial, byte[] publicKey, byte[] startDate, byte[] endDate, int[] commandSize, byte[] command) {
        AccessCertificate certificate = manager.getBroadcaster().storage.certWithGainingSerial(serial);

        if (certificate == null) {
            if (Manager.loggingLevel.getValue() >= Manager.LoggingLevel.DEBUG.getValue())
                Log.d(TAG, "No registered cert with gaining serial " + ByteUtils.hexFromBytes(serial));
            return 1;
        }

        copyBytesToJNI(certificate.getGainerPublicKey(), publicKey);
        copyBytesToJNI(certificate.getStartDateBytes(), startDate);
        copyBytesToJNI(certificate.getEndDateBytes(), endDate);
        byte[] permissions = certificate.getPermissions();
        copyBytesToJNI(permissions, command);
        commandSize[0] = permissions.length;

        return 0;
    }

    @Override
    public int HMPersistenceHalgetPublicKeyByIndex(int index, byte[] serial, byte[] publicKey, byte[] startDate, byte[] endDate, int[] commandSize, byte[] command) {
        AccessCertificate[] certificates = manager.getBroadcaster().storage.getCertificatesWithProvidingSerial(manager.getCertificate().getSerial());

        if (certificates.length >= index) {
            AccessCertificate certificate = certificates[index];
            copyBytesToJNI(certificate.getGainerPublicKey(), publicKey);
            copyBytesToJNI(certificate.getStartDateBytes(), startDate);
            copyBytesToJNI(certificate.getEndDateBytes(), endDate);
            byte[] permissions = certificate.getPermissions();
            copyBytesToJNI(permissions, command);
            commandSize[0] = permissions.length;

            return 0;
        }

        if (Manager.loggingLevel.getValue() >= Manager.LoggingLevel.DEBUG.getValue())
            Log.d(TAG, "No registered cert for index " + index);

        return 1;
    }

    @Override
    public int HMPersistenceHalgetPublicKeyCount(int[] count) {
        int certCount = manager.getBroadcaster().storage.getCertificatesWithProvidingSerial(manager.getCertificate().getSerial()).length;
        if (Manager.loggingLevel.getValue() >= Manager.LoggingLevel.ALL.getValue())
            Log.d(TAG, "HMPersistenceHalgetPublicKeyCount " + certCount);
        count[0] = certCount;
        return 0;
    }

    @Override
    public int HMPersistenceHalremovePublicKey(byte[] serial) {
        if (manager.getBroadcaster().storage.deleteCertificateWithGainingSerial(serial)){
            if (Manager.loggingLevel.getValue() >= Manager.LoggingLevel.ALL.getValue())
                Log.d(TAG, "HMPersistenceHalremovePublicKey success");

            return 0;
        }
        else {
            if (Manager.loggingLevel.getValue() >= Manager.LoggingLevel.ALL.getValue())
                Log.d(TAG, "HMPersistenceHalremovePublicKey failure");

            return 1;
        }
    }

    @Override
    public int HMPersistenceHaladdStoredCertificate(byte[] cert, int size) {
        AccessCertificate certificate = new AccessCertificate(cert);

        int errorCode = manager.getBroadcaster().storage.storeCertificate(certificate);
        if (errorCode != 0) {
            if (Manager.loggingLevel.getValue() >= Manager.LoggingLevel.DEBUG.getValue())
                Log.d(TAG, "Cant store certificate: " + errorCode);
        }
        else {
            if (Manager.loggingLevel.getValue() >= Manager.LoggingLevel.ALL.getValue())
                Log.d(TAG, "HMPersistenceHaladdStoredCertificate " + ByteUtils.hexFromBytes(certificate.getGainerSerial()) + " success");
        }

        return 0;
    }

    @Override
    public int HMPersistenceHalgetStoredCertificate(byte[] serial, byte[] cert, int[] size) {
        AccessCertificate[] storedCerts = manager.getBroadcaster().storage.getCertificatesWithoutProvidingSerial(manager.getCertificate().getSerial());

        for (AccessCertificate storedCert : storedCerts) {
            if (Arrays.equals(storedCert.getProviderSerial(), serial)) {
                copyBytesToJNI(storedCert.getBytes(), cert);
                size[0] = storedCert.getBytes().length;
                if (Manager.loggingLevel.getValue() >= Manager.LoggingLevel.DEBUG.getValue())
                    Log.d(Broadcaster.TAG, "Returned stored cert for serial " + ByteUtils.hexFromBytes(serial));
                return 0;
            }
        }

        if (Manager.loggingLevel.getValue() >= Manager.LoggingLevel.DEBUG.getValue())
            Log.d(Broadcaster.TAG, "No stored cert for serial " + ByteUtils.hexFromBytes(serial));

        return 1;
    }

    @Override
    public int HMPersistenceHaleraseStoredCertificate(byte[] serial) {
        AccessCertificate[] storedCerts = manager.getBroadcaster().storage.getCertificatesWithoutProvidingSerial(manager.getCertificate().getSerial());

        for (AccessCertificate cert : storedCerts) {
            if (Arrays.equals(cert.getProviderSerial(), serial)) {
                if (manager.getBroadcaster().storage.deleteCertificate(cert)) {
                    if (Manager.loggingLevel.getValue() >= Manager.LoggingLevel.ALL.getValue())
                        Log.d(Broadcaster.TAG, "Erased stored cert for serial " + ByteUtils.hexFromBytes(serial));

                    return 0;
                }
                else {
                    if (Manager.loggingLevel.getValue() >= Manager.LoggingLevel.DEBUG.getValue())
                        Log.d(Broadcaster.TAG, "Could not erase cert for serial " + ByteUtils.hexFromBytes(serial));
                    return 1;
                }
            }
        }
        if (Manager.loggingLevel.getValue() >= Manager.LoggingLevel.DEBUG.getValue())
            Log.d(Broadcaster.TAG, "No cert to erase for serial " + ByteUtils.hexFromBytes(serial));

        return 1;
    }

    @Override
    public void HMApiCallbackEnteredProximity(HMDevice device) {
        if (Manager.loggingLevel.getValue() >= Manager.LoggingLevel.ALL.getValue())
            Log.d(Broadcaster.TAG, "HMCtwEnteredProximity");

        // this means core has finished identification of the broadcaster (might me authenticated or not) - show broadcaster info on screen
        // always update the broadcaster with this, auth state might have changed later with this callback as well
        if (manager.getBroadcaster().didResolveDevice(device) == false) {
            manager.getScanner().didResolveDevice(device);
        }
    }

    @Override
    public void HMApiCallbackExitedProximity(HMDevice device) {
        if (Manager.loggingLevel.getValue() >= Manager.LoggingLevel.ALL.getValue())
            Log.d(Broadcaster.TAG, "HMCtwExitedProximity");

        if (manager.getBroadcaster().deviceExitedProximity(device) == false) {
            manager.getScanner().deviceExitedProximity(device.getMac());
        }
    }

    @Override
    public void HMApiCallbackCustomCommandIncoming(HMDevice device, byte[] data, int length) {
        if (manager.getBroadcaster().onCommandReceived(device, trimmedBytes(data, length)) == false) {
            manager.getScanner().onCommandReceived(device, trimmedBytes(data, length));
        }
    }

    @Override
    public void HMApiCallbackCustomCommandResponse(HMDevice device, byte[] data, int length) {
        byte[] trimmedBytes = trimmedBytes(data, length);
        if (manager.getBroadcaster().onCommandResponseReceived(device, trimmedBytes) == false) {
            manager.getScanner().onCommandResponseReceived(device, trimmedBytes);
        }
    }

    @Override
    public int HMApiCallbackGetDeviceCertificateFailed(HMDevice device, byte[] nonce) {
        Log.d(TAG, "HMApiCallbackGetDeviceCertificateFailed ");
        // should ask for CA sig for the nonce
        // if ret false getting the sig start failed
        // if ret true started acquiring signature

        byte[] CaPrivKey = new byte[] {0x1B, (byte)0x85, (byte)0x93, (byte)0xD0, 0x47, (byte)0x8B, (byte)0x90, 0x17, (byte)0xC2, 0x42, 0x72, 0x56, (byte)0xAA, (byte)0xEE, 0x25, (byte)0xFF, (byte)0x8A, 0x4E, 0x20, (byte)0xEC, 0x66, 0x11, (byte)0xAF, (byte)0xE3, 0x1D, 0x52, (byte)0xB3, 0x2C, (byte)0xE0, (byte)0xBE, (byte)0xCC, (byte)0xA2};
        byte[] signature = Crypto.sign(nonce, CaPrivKey);

        manager.core.HMBTCoreSendReadDeviceCertificate(manager.coreInterface, device.getMac(), nonce, signature);
        return 1;
    }

    @Override
    public int HMApiCallbackPairingRequested(HMDevice device) {
        return manager.getBroadcaster().didReceivePairingRequest(device);
    }

    @Override
    public void HMApiCallbackTelematicsCommandIncoming(HMDevice device, int id, int length, byte[] data) {
        manager.telematics.onTelematicsResponseDecrypted(device.getSerial(), (byte)id, trimmedBytes(data, length));
    }

    @Override
    public void HMCryptoHalGenerateNonce(byte[] nonce) {
        SecureRandom random = new SecureRandom();
        random.nextBytes(nonce);
    }

    void copyBytesToJNI(byte[] from, byte[] to) {
        for (int i = 0; i < from.length; i++) {
            to[i] = from[i];
        }
    }

    byte[] trimmedBytes(byte[] bytes, int length) {
        byte[] trimmedBytes = new byte[length];

        for (int i = 0; i < length; i++) {
            trimmedBytes[i] = bytes[i];
        }

        return trimmedBytes;
    }
}<|MERGE_RESOLUTION|>--- conflicted
+++ resolved
@@ -87,14 +87,8 @@
     }
 
     @Override
-<<<<<<< HEAD
-    public int HMBTHalTelematicsSendData(byte[] serial, int length, byte[] data) {
+    public int HMBTHalTelematicsSendData(byte[] issuer, byte[] serial, int length, byte[] data) {
         manager.telematics.onTelematicsCommandEncrypted(serial, data);
-=======
-    public int HMBTHalTelematicsSendData(byte[] issuer, byte[] serial, int length, byte[] data) {
-        //TODO TELEMATICS
-        //Siin edasta kogu data edasi serverile. Data osa on krüptitud juba.
->>>>>>> e78aa5fb
         return 0;
     }
 

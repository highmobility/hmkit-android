--- conflicted
+++ resolved
@@ -1,6 +1,6 @@
 buildscript {
     ext.kotlin_version = '1.3.10'
-    
+
     repositories {
         google()
         jcenter()
@@ -30,18 +30,10 @@
 }
 
 ext {
-<<<<<<< HEAD
     compileSdkVersion = 28
     // these are not release numbers. release numbers are in deploy.settings files.
     cryptoVersion = "1.4.0"
     utilsVersion = "1.4.0"
-=======
-    compileSdkVersion = 26
-    // These are the versions used across the app. These are not release numbers.
-    // Release numbers are in deploy.settings files.
-    cryptoVersion = "1.4.1"
-    utilsVersion = "1.4.1"
->>>>>>> 74c9fd2b
 
     // 0 no release, local dependencies
     // 1 dev release, remote dependencies

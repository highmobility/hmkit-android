--- conflicted
+++ resolved
@@ -47,13 +47,8 @@
 ext.ver = [
         crypto    : "1.4.3",
         utils     : "1.4.3",
-<<<<<<< HEAD
-        hmkit     : "1.6.8-dev",
-        autoApi   : "2.10.0",
-=======
         hmkit     : "1.6.8",
         autoApi   : "2.10.1",
->>>>>>> c5a355a5
         compileSdk: 28
 ]
 

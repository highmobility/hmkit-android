--- conflicted
+++ resolved
@@ -1,7 +1,6 @@
 package com.highmobility.common;
 
 import android.content.Intent;
-import android.os.Handler;
 import android.util.Log;
 
 import com.highmobility.autoapi.LockUnlockDoors;
@@ -17,7 +16,6 @@
 import com.highmobility.hmkit.Link;
 import com.highmobility.hmkit.Manager;
 import com.highmobility.hmkit.Telematics;
-import com.highmobility.utils.Bytes;
 
 public class BroadcastingViewController implements IBroadcastingViewController,
         BroadcasterListener, ConnectedLinkListener {
@@ -203,68 +201,33 @@
     }
 
     void startBroadcasting() {
-<<<<<<< HEAD
-        Manager.getInstance().downloadCertificate
-                ("Rp1wTWvW79qKE6iwGpYBimM12y" +
-                        "***REMOVED***", new Manager.DownloadCallback() {
-                    @Override
-                    public void onDownloaded(byte[] serial) {
-                        broadcaster.startBroadcasting(new Broadcaster.StartCallback() {
-                            @Override
-                            public void onBroadcastingStarted() {
-
-                            }
-
-                            @Override
-                            public void onBroadcastingFailed(BroadcastError error) {
-                                Log.e(TAG, "cant start broadcasting " + error.getType());
-                                view.setStatusText("Start broadcasting error " + error.getType());
-                            }
-                        });
-                    }
-=======
-
-        BroadcastConfiguration conf = null;
+        BroadcastConfiguration conf = new BroadcastConfiguration.Builder()
+                .setOverridesAdvertisementName(false).build();
+
         broadcaster.startBroadcasting(new Broadcaster.StartCallback() {
-            @Override
-            public void onBroadcastingStarted() {
->>>>>>> 94d2499b
-
-                    @Override
-                    public void onDownloadFailed(DownloadAccessCertificateError error) {
-                        Log.e(TAG, "cant start broadcasting " + error.getType());
-                        view.setStatusText("Start broadcasting error " + error.getType());
-                    }
-                });
-
-<<<<<<< HEAD
-    }
-
-    void initializeManager() {
-        // prod - "Nexus 5"
-=======
-            @Override
-            public void onBroadcastingFailed(BroadcastError error) {
-                Log.e(TAG, "cant start broadcasting " + error.getType());
-                view.setStatusText("Start broadcasting error " + error.getType());
+
+            @Override public void onBroadcastingStarted() {
+                Log.d(TAG, "onBroadcastingStarted: ");
+            }
+
+            @Override public void onBroadcastingFailed(BroadcastError error) {
+                Log.d(TAG, "onBroadcastingFailed: ");
             }
         }, conf);
     }
 
     void initializeManager() {
         // prod nexus 5
->>>>>>> 94d2499b
+
         Manager.getInstance().initialize(
                 "dGVzdLnVeFXsIJTMMDWwwF7qX" +
                         "***REMOVED***",
                 "***REMOVED***",
                 "***REMOVED***" +
                         "+z2sxxdwWNaItdBUWg==",
-<<<<<<< HEAD
-                view.getActivity()
-=======
+
                 view.getActivity().getApplicationContext()
->>>>>>> 94d2499b
+
         );
 
         // staging - "Auto"
@@ -276,26 +239,5 @@
 // "***REMOVED***==",
 //                view.getActivity().getApplicationContext()
 //        );
-//        // test
-//        // https://limitless-gorge-44605.herokuapp.com/orgs/Akq6/***REMOVED***#/
-//        Manager.getInstance().initialize(
-<<<<<<< HEAD
-//                "***REMOVED***
-// ***REMOVED***
-// ***REMOVED******REMOVED***",
-//                "***REMOVED***=",
-//                "***REMOVED***
-// ***REMOVED***==",
-=======
-//                "***REMOVED***" +
-//                        "***REMOVED***" +
-//                        "***REMOVED***" +
-//                        "***REMOVED***",
-//                "***REMOVED***=",
-//                "***REMOVED***" +
-//                        "***REMOVED***==",
->>>>>>> 94d2499b
-//                view.getActivity().getApplicationContext()
-//        );
     }
 }
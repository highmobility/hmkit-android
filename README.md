This is the HMKit Android project.

### Setup

* git submodule update --init --recursive
* import the Gradle project.
* Build the core:  
Install NDK through Android SDK Manager(Tools tab). Then:
```
cd hmkit-android/src/main/jni && ndk-build && cd -
```
* Build hmkit-android module.
* If there are errors: Try `Gradle clean`, `File > Invalidate caches and restart`.

Supported devices: Lollipop 5.0+ with chipset support for BLE peripheral mode, https://stackoverflow.com/questions/26482611/chipsets-devices-supporting-android-5-ble-peripheral-mode https://altbeacon.github.io/android-beacon-library/beacon-transmitter-devices.html - list of some devices.

### Release

#### Pre checks

<<<<<<< HEAD
* run the unit-tests in
* run the instrumentation tests in hmkit-sandbox repository (It is preferred to release from 
hmkit-sandbox repository for that reason)
=======
* run the unit-tests and instrumentation tests: 
    ```./gradlew test && ./gradlew cAT```
>>>>>>> 88fcf305

This project bundles all of the Android SDK packages: hmkit-android, hmkit-crypto and hmkit-utils.

For a release, update the "version = 1.5.0" in all of the deploy.settings files(if needed).

Set the release environment in root build.gradle (ext property release = 0/1/2).
call ./gradlew artifactoryPublish to release all of the packages.
call ./gradlew :hmkit-utils:artifactoryPublish to release a specific package.

If pushing the same version number, in dev package will be overwritten, in release rejected.

If releasing to prod, also call "./gradlew bintrayUpload".<|MERGE_RESOLUTION|>--- conflicted
+++ resolved
@@ -18,14 +18,8 @@
 
 #### Pre checks
 
-<<<<<<< HEAD
-* run the unit-tests in
-* run the instrumentation tests in hmkit-sandbox repository (It is preferred to release from 
-hmkit-sandbox repository for that reason)
-=======
 * run the unit-tests and instrumentation tests: 
     ```./gradlew test && ./gradlew cAT```
->>>>>>> 88fcf305
 
 This project bundles all of the Android SDK packages: hmkit-android, hmkit-crypto and hmkit-utils.
 

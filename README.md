--- conflicted
+++ resolved
@@ -18,13 +18,10 @@
 
 #### Pre checks
 
-<<<<<<< HEAD
-* run the unit-tests and instrumentation tests: 
-    ```./gradlew test && ./gradlew cAT```
-=======
+
 * run the unit-tests in hmkit-android
 * run the instrumentation tests in hm-android-bluetooth-auto-api-explorer submodule.
->>>>>>> ff746133
+```./gradlew test && ./gradlew cAT```
 
 This project bundles all of the Android SDK packages: hmkit-android, hmkit-crypto and hmkit-utils.
 

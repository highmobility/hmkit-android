# HMKit Android

The HMKit Android SDK makes it easy to work with car data using the HIGH MOBILITY API platform. The SDK implements a strong security layer between your Android app and the platform while providing a straightforward native interface to read from, and write to, connected cars.
In addition, the SDK provides a UI component used to initate OAuth2 for the end-user in order to retrieve consent for the sharing of data.

# Table of contents

* [Requirements](#requirements)
* [Getting Started](#getting-started)
* [Setup](#setup)
* [Architecture](#architecture)
* [Contributing](#contributing)
* [Release](#release)
* [Licence](#Licence)

### Requirements

* Android 5.0 Lollipop or higher. 
* For Bluetooth, chipset support for BLE peripheral mode. https://stackoverflow.com/questions/26482611/chipsets-devices-supporting-android-5-ble-peripheral-mode https://altbeacon.github.io/android-beacon-library/beacon-transmitter-devices.html - list of some devices. 

### Getting Started

Get started with HMKit Android 📘[browse the documentation](https://high-mobility.com/learn/tutorials/sdk/android/).

### Setup

* `git submodule update --init --recursive`
* import the Gradle project.
* Build HMKit Core:  
  * Install NDK through Android SDK Manager(Tools tab)
  * `cd hmkit-android/src/main/jni && ndk-build && cd -`
* Run the unit tests: `./gradlew clean test`
* If there are errors: Try `Gradle clean`, `File > Invalidate caches and restart`.
* Now **hm-android-basic-oauth** or **hm-android-bluetooth-auto-api-explorer** targets can be run with local code.

### Architecture

**General**: HMKit Android is a Java/Kotlin library that handles Bluetooth/Telematics connectivity. Security is implemented via JNI to the HMKit Core C module.

**hmkit-android**: Contains HMKit Android Java/Kotlin classes.

**hmkit-core-jni**: Contains JNI classes to HMKit Core.

**hmkit-crypto**: Contains necessary crypto classes and functions.

**hmkit-utils**: Contains general helper methods and classes.

**hm-android-basic-oauth** and **hm-android-bluetooth-auto-api-explorer**: Sample apps for testing.

### Contributing
We happily accept your patches and contributions to this project. Before starting work, please first discuss the changes that you wish to make with us via [GitHub Issues](https://github.com/highmobility/hmkit-android/issues), [Spectrum](https://spectrum.chat/high-mobility/) or [Slack](https://slack.high-mobility.com/).

See more in 📘[Contributing](CONTRIBUTE.md).

<<<<<<< HEAD
### Release

All of the HMKit Android packages can be released from this project. This includes hmkit-android, hmkit-crypto, hmkit-utils and hmkit-auto-api.

**Pre checks**

* Run the unit and instrumentation tests: `./gradlew test && ./gradlew cAT`. Refer to [ble explorer app](https://github.com/highmobility/hm-android-bluetooth-auto-api-explorer)
for instrumentation test setup.

**Release**

See deploy-android-v2.gradle script

=======
>>>>>>> ce12d3ae
### Licence
This repository is using the MIT licence. See more in 📘[LICENCE](LICENCE.md)<|MERGE_RESOLUTION|>--- conflicted
+++ resolved
@@ -52,21 +52,5 @@
 
 See more in 📘[Contributing](CONTRIBUTE.md).
 
-<<<<<<< HEAD
-### Release
-
-All of the HMKit Android packages can be released from this project. This includes hmkit-android, hmkit-crypto, hmkit-utils and hmkit-auto-api.
-
-**Pre checks**
-
-* Run the unit and instrumentation tests: `./gradlew test && ./gradlew cAT`. Refer to [ble explorer app](https://github.com/highmobility/hm-android-bluetooth-auto-api-explorer)
-for instrumentation test setup.
-
-**Release**
-
-See deploy-android-v2.gradle script
-
-=======
->>>>>>> ce12d3ae
 ### Licence
 This repository is using the MIT licence. See more in 📘[LICENCE](LICENCE.md)